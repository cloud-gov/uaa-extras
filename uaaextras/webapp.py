--- conflicted
+++ resolved
@@ -395,7 +395,6 @@
     def index():
         return render_template('index.html')
 
-<<<<<<< HEAD
     @app.route('/signup', methods=['GET', 'POST'])
     def signup():
         # start with giving them the form
@@ -482,7 +481,7 @@
             logging.exception('An error occured during the invite process')
 
         return render_template('error/internal.html'), 500
-=======
+
     @app.route('/redeem-invite', methods=['GET'])
     def redeem_invite():
 
@@ -513,7 +512,6 @@
             else:
                 logging.exception('The UAA link was not accessible because Redis is down.')
                 return render_template('error/internal.html'), 500
->>>>>>> 1d1146fb
 
     @app.route('/invite', methods=['GET', 'POST'])
     def invite():
