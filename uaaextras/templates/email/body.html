--- conflicted
+++ resolved
@@ -20,13 +20,9 @@
 	    <b>Download a Multi-Factor Mobile Application</b> - cloud.gov requires multi-factor authentication, which you can download on your mobile device. There are many potential applications you can choose, such as <a href="https://support.google.com/accounts/answer/1066447?hl=en">Google Authenticator</a> or <a href="https://www.authy.com/app/mobile">Authy</a>.
             </li>
             <li>
-<<<<<<< HEAD
-                <a href="{{verification_url}}">Accept your invite</a> to continue the registration process.
-=======
-            <b>Accept the Invitation</b> - <a href="{{invite.inviteLink}}">Click this link to accept your invite</a> to continue the registration process. You can also copy the URL below and paste into your browser's address bar.
+            <b>Accept the Invitation</b> - <a href="{{verification_url}}">Click this link to accept your invite</a> to continue the registration process. You can also copy the URL below and paste into your browser's address bar.
             <br />
-            {{invite.inviteLink}}
->>>>>>> 3ce11813
+            {{verification_url}}
             </li>
             <li>
 	    <b>Read the Documentation</b> - After you register and log in, review the <a href="https://cloud.gov/docs/getting-started/accounts/#using-your-account-responsibly">acceptable uses and rules of behavior</a>. Then <a href="https://cloud.gov/docs/getting-started/setup/">set up your access and get started</a>.
